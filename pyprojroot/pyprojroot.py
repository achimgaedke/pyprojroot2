from typing import Tuple
import pathlib as pl
import warnings


def py_project_root(path: pl.Path, project_files: Tuple) -> pl.Path:
    """
    Recursively searches for project files in the current working directory to find
    the project root of the python project.
    :param path: pathlib path object
    :param project_files: list of to track project files
    :return: pathlib path
    """
    for file in project_files:
        found = list(path.glob(file))
        if len(found) > 0:
            return path
    return py_project_root(path.parent, project_files)


<<<<<<< HEAD
def here(
        relative_project_path='.',
        project_files=(
                ".git",
                ".here",
                ".Rproj",
                "requirements.txt",
                "setup.py",
                ".dvc",
                ".spyproject",
                "pyproject.toml"
        ),
    ) -> pl.Path:
    """
    Returns the directory relative to the projects root directory.
    :param project_files: list of files to track inside the project
    :param relative_project_path:
    :return: pathlib path
    """
    project_path = py_project_root(pl.Path('.').cwd(), project_files)
    path = project_path.joinpath(relative_project_path)
=======
def here(rel_proj_path='.',
         proj_files=['.git', '.here', '*.Rproj', '.idea', '.vscode', 'requirements.txt', 'setup.py']):
    proj_path = pyprojroot(pl.Path('.').cwd(), proj_files)
>>>>>>> 84da3ec8

    if path.exists():
        return path
    else:
        warnings.warn("Path doesn't exist: {}".format(path))
        return path<|MERGE_RESOLUTION|>--- conflicted
+++ resolved
@@ -18,7 +18,6 @@
     return py_project_root(path.parent, project_files)
 
 
-<<<<<<< HEAD
 def here(
         relative_project_path='.',
         project_files=(
@@ -29,7 +28,9 @@
                 "setup.py",
                 ".dvc",
                 ".spyproject",
-                "pyproject.toml"
+                "pyproject.toml",
+                ".idea",
+                ".vscode"
         ),
     ) -> pl.Path:
     """
@@ -40,11 +41,6 @@
     """
     project_path = py_project_root(pl.Path('.').cwd(), project_files)
     path = project_path.joinpath(relative_project_path)
-=======
-def here(rel_proj_path='.',
-         proj_files=['.git', '.here', '*.Rproj', '.idea', '.vscode', 'requirements.txt', 'setup.py']):
-    proj_path = pyprojroot(pl.Path('.').cwd(), proj_files)
->>>>>>> 84da3ec8
 
     if path.exists():
         return path
