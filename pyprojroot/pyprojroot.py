--- conflicted
+++ resolved
@@ -14,25 +14,6 @@
     for file in project_files:
         found = list(path.glob(file))
         if len(found) > 0:
-<<<<<<< HEAD
-            return p
-    return pyprojroot(p.parent, proj_files)
-
-
-def here(
-    rel_proj_path=".",
-    proj_files=[
-        ".git",
-        ".here",
-        "*.Rproj",
-        "requirements.txt",
-        "setup.py",
-        ".dvc",
-        ".spyproject",
-    ],
-):
-    proj_path = pyprojroot(pl.Path(".").cwd(), proj_files)
-=======
             return path
     return py_project_root(path.parent, project_files)
 
@@ -60,7 +41,6 @@
     """
     project_path = py_project_root(pl.Path('.').cwd(), project_files)
     path = project_path.joinpath(relative_project_path)
->>>>>>> dbbb2940
 
     if path.exists():
         return path
